--- conflicted
+++ resolved
@@ -13,10 +13,7 @@
 
 #include <asm/ptrace.h>
 #include <xen/list.h>
-<<<<<<< HEAD
-=======
 #include <hypervisor-ifs/hypervisor-if.h>                   /* for domain id */
->>>>>>> ade82aa1
 
 extern int pdb_initialized;
 extern int pdb_com_port;
