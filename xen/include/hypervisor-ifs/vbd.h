--- conflicted
+++ resolved
@@ -36,12 +36,6 @@
 /* Block I/O trap operations and associated structures.
  */
 
-<<<<<<< HEAD
-#define BLOCK_IO_OP_SIGNAL       0 /* let xen know we have work to do     */ 
-#define BLOCK_IO_OP_ATTACH_VBD   1 /* attach a VBD to a given domain      */
-#define BLOCK_IO_OP_RESET        2 /* reset ring indexes on quiescent i/f */
-#define BLOCK_IO_OP_RING_ADDRESS 3 /* returns machine address of I/O ring */
-=======
 #define BLOCK_IO_OP_SIGNAL      0    /* let xen know we have work to do */ 
 #define BLOCK_IO_OP_RESET       1    /* reset ring indexes on quiescent i/f */
 #define BLOCK_IO_OP_VBD_CREATE  2    /* create a new VBD for a given domain */
@@ -49,7 +43,6 @@
 #define BLOCK_IO_OP_VBD_REMOVE  4    /* remove an extent from a given VBD */
 #define BLOCK_IO_OP_VBD_DELETE  5    /* delete a VBD */
 
->>>>>>> 1f84a5b7
 
 typedef struct _xen_extent { 
     u16       device; 
@@ -90,19 +83,12 @@
     unsigned long cmd;
     union
     {
-<<<<<<< HEAD
-        /* no entry for BLOCK_IO_OP_SIGNAL       */
-	vbd_attach_t attach_info; 
-        /* no entry for BLOCK_IO_OP_RESET        */
-        unsigned long ring_mfn;
-=======
         /* no entry for BLOCK_IO_OP_SIGNAL */
 	vbd_create_t  create_info; 
 	vbd_add_t     add_info; 
 	vbd_remove_t  remove_info; 
 	vbd_delete_t  delete_info; 
         /* no entry for BLOCK_IO_OP_RESET  */
->>>>>>> 1f84a5b7
     }
     u;
 } block_io_op_t;
