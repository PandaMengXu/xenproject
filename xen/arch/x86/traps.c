/******************************************************************************
 * arch/x86/traps.c
 * 
 * Modifications to Linux original are copyright (c) 2002-2004, K A Fraser
 * 
 * This program is free software; you can redistribute it and/or modify
 * it under the terms of the GNU General Public License as published by
 * the Free Software Foundation; either version 2 of the License, or
 * (at your option) any later version.
 * 
 * This program is distributed in the hope that it will be useful,
 * but WITHOUT ANY WARRANTY; without even the implied warranty of
 * MERCHANTABILITY or FITNESS FOR A PARTICULAR PURPOSE.  See the
 * GNU General Public License for more details.
 * 
 * You should have received a copy of the GNU General Public License
 * along with this program; if not, write to the Free Software
 * Foundation, Inc., 59 Temple Place, Suite 330, Boston, MA  02111-1307  USA
 */

/*
 *  Copyright (C) 1991, 1992  Linus Torvalds
 *
 *  Pentium III FXSR, SSE support
 * Gareth Hughes <gareth@valinux.com>, May 2000
 */

#include <xen/config.h>
#include <xen/init.h>
#include <xen/sched.h>
#include <xen/lib.h>
#include <xen/errno.h>
#include <xen/mm.h>
#include <xen/console.h>
#include <asm/regs.h>
#include <xen/delay.h>
#include <xen/event.h>
#include <xen/spinlock.h>
#include <xen/irq.h>
#include <xen/perfc.h>
#include <xen/softirq.h>
#include <xen/domain_page.h>
#include <asm/shadow.h>
#include <asm/system.h>
#include <asm/io.h>
#include <asm/atomic.h>
#include <asm/desc.h>
#include <asm/debugreg.h>
#include <asm/smp.h>
#include <asm/flushtlb.h>
#include <asm/uaccess.h>
#include <asm/i387.h>
#include <asm/debugger.h>
#include <asm/msr.h>
#include <asm/x86_emulate.h>

/*
 * opt_nmi: one of 'ignore', 'dom0', or 'fatal'.
 *  fatal:  Xen prints diagnostic message and then hangs.
 *  dom0:   The NMI is virtualised to DOM0.
 *  ignore: The NMI error is cleared and ignored.
 */
#ifdef NDEBUG
char opt_nmi[10] = "dom0";
#else
char opt_nmi[10] = "fatal";
#endif
string_param("nmi", opt_nmi);

/* Master table, used by all CPUs on x86/64, and by CPU0 on x86/32.*/
idt_entry_t idt_table[IDT_ENTRIES];

#define DECLARE_TRAP_HANDLER(_name)                     \
asmlinkage void _name(void);                            \
asmlinkage int do_ ## _name(struct cpu_user_regs *regs)

asmlinkage void nmi(void);
DECLARE_TRAP_HANDLER(divide_error);
DECLARE_TRAP_HANDLER(debug);
DECLARE_TRAP_HANDLER(int3);
DECLARE_TRAP_HANDLER(overflow);
DECLARE_TRAP_HANDLER(bounds);
DECLARE_TRAP_HANDLER(invalid_op);
DECLARE_TRAP_HANDLER(device_not_available);
DECLARE_TRAP_HANDLER(coprocessor_segment_overrun);
DECLARE_TRAP_HANDLER(invalid_TSS);
DECLARE_TRAP_HANDLER(segment_not_present);
DECLARE_TRAP_HANDLER(stack_segment);
DECLARE_TRAP_HANDLER(general_protection);
DECLARE_TRAP_HANDLER(page_fault);
DECLARE_TRAP_HANDLER(coprocessor_error);
DECLARE_TRAP_HANDLER(simd_coprocessor_error);
DECLARE_TRAP_HANDLER(alignment_check);
DECLARE_TRAP_HANDLER(spurious_interrupt_bug);
DECLARE_TRAP_HANDLER(machine_check);

static int debug_stack_lines = 20;
integer_param("debug_stack_lines", debug_stack_lines);

static inline int kernel_text_address(unsigned long addr)
{
    extern char _stext, _etext;
    if (addr >= (unsigned long) &_stext &&
        addr <= (unsigned long) &_etext)
        return 1;
    return 0;

}

void show_guest_stack(void)
{
    int i;
    struct cpu_user_regs *regs = guest_cpu_user_regs();
    unsigned long *stack = (unsigned long *)regs->esp, addr;

    printk("Guest stack trace from "__OP"sp=%p:\n   ", stack);

    for ( i = 0; i < (debug_stack_lines*8); i++ )
    {
        if ( ((long)stack & (STACK_SIZE-1)) == 0 )
            break;
        if ( get_user(addr, stack) )
        {
            if ( i != 0 )
                printk("\n    ");
            printk("Fault while accessing guest memory.");
            i = 1;
            break;
        }
        if ( (i != 0) && ((i % 8) == 0) )
            printk("\n   ");
        printk("%p ", _p(addr));
        stack++;
    }
    if ( i == 0 )
        printk("Stack empty.");
    printk("\n");
}

void show_trace(unsigned long *esp)
{
    unsigned long *stack = esp, addr;
    int i = 0;

    printk("Xen call trace from "__OP"sp=%p:\n   ", stack);

    while ( ((long) stack & (STACK_SIZE-1)) != 0 )
    {
        addr = *stack++;
        if ( kernel_text_address(addr) )
        {
            if ( (i != 0) && ((i % 6) == 0) )
                printk("\n   ");
            printk("[<%p>] ", _p(addr));
            i++;
        }
    }
    if ( i == 0 )
        printk("Trace empty.");
    printk("\n");
}

void show_stack(unsigned long *esp)
{
    unsigned long *stack = esp, addr;
    int i;

    printk("Xen stack trace from "__OP"sp=%p:\n   ", stack);

    for ( i = 0; i < (debug_stack_lines*8); i++ )
    {
        if ( ((long)stack & (STACK_SIZE-1)) == 0 )
            break;
        if ( (i != 0) && ((i % 8) == 0) )
            printk("\n   ");
        addr = *stack++;
        if ( kernel_text_address(addr) )
            printk("[%p] ", _p(addr));
        else
            printk("%p ", _p(addr));
    }
    if ( i == 0 )
        printk("Stack empty.");
    printk("\n");

    show_trace(esp);
}

/*
 * This is called for faults at very unexpected times (e.g., when interrupts
 * are disabled). In such situations we can't do much that is safe. We try to
 * print out some tracing and then we just spin.
 */
asmlinkage void fatal_trap(int trapnr, struct cpu_user_regs *regs)
{
    int cpu = smp_processor_id();
    unsigned long cr2;
    static char *trapstr[] = { 
        "divide error", "debug", "nmi", "bkpt", "overflow", "bounds", 
        "invalid operation", "device not available", "double fault", 
        "coprocessor segment", "invalid tss", "segment not found", 
        "stack error", "general protection fault", "page fault", 
        "spurious interrupt", "coprocessor error", "alignment check", 
        "machine check", "simd error"
    };

    watchdog_disable();
    console_start_sync();

    show_registers(regs);

    if ( trapnr == TRAP_page_fault )
    {
        __asm__ __volatile__ ("mov %%cr2,%0" : "=r" (cr2) : );
        printk("Faulting linear address: %p\n", _p(cr2));
        show_page_walk(cr2);
    }

    printk("************************************\n");
    printk("CPU%d FATAL TRAP %d (%s), ERROR_CODE %04x%s.\n",
           cpu, trapnr, trapstr[trapnr], regs->error_code,
           (regs->eflags & X86_EFLAGS_IF) ? "" : ", IN INTERRUPT CONTEXT");
    printk("System shutting down -- need manual reset.\n");
    printk("************************************\n");

    (void)debugger_trap_fatal(trapnr, regs);

    /* Lock up the console to prevent spurious output from other CPUs. */
    console_force_lock();

    /* Wait for manual reset. */
    for ( ; ; )
        __asm__ __volatile__ ( "hlt" );
}

static inline int do_trap(int trapnr, char *str,
                          struct cpu_user_regs *regs, 
                          int use_error_code)
{
    struct vcpu *v = current;
    struct trap_bounce *tb = &v->arch.trap_bounce;
    trap_info_t *ti;
    unsigned long fixup;

    DEBUGGER_trap_entry(trapnr, regs);

    if ( !GUEST_MODE(regs) )
        goto xen_fault;

    ti = &current->arch.guest_context.trap_ctxt[trapnr];
    tb->flags = TBF_EXCEPTION;
    tb->cs    = ti->cs;
    tb->eip   = ti->address;
    if ( use_error_code )
    {
        tb->flags |= TBF_EXCEPTION_ERRCODE;
        tb->error_code = regs->error_code;
    }
    if ( TI_GET_IF(ti) )
        tb->flags |= TBF_INTERRUPT;
    return 0;

 xen_fault:

    if ( likely((fixup = search_exception_table(regs->eip)) != 0) )
    {
        DPRINTK("Trap %d: %p -> %p\n", trapnr, _p(regs->eip), _p(fixup));
        regs->eip = fixup;
        return 0;
    }

    DEBUGGER_trap_fatal(trapnr, regs);

    show_registers(regs);
    panic("CPU%d FATAL TRAP: vector = %d (%s)\n"
          "[error_code=%04x]\n",
          smp_processor_id(), trapnr, str, regs->error_code);
    return 0;
}

#define DO_ERROR_NOCODE(trapnr, str, name) \
asmlinkage int do_##name(struct cpu_user_regs *regs) \
{ \
    return do_trap(trapnr, str, regs, 0); \
}

#define DO_ERROR(trapnr, str, name) \
asmlinkage int do_##name(struct cpu_user_regs *regs) \
{ \
    return do_trap(trapnr, str, regs, 1); \
}

DO_ERROR_NOCODE( 0, "divide error", divide_error)
DO_ERROR_NOCODE( 4, "overflow", overflow)
DO_ERROR_NOCODE( 5, "bounds", bounds)
DO_ERROR_NOCODE( 6, "invalid operand", invalid_op)
DO_ERROR_NOCODE( 9, "coprocessor segment overrun", coprocessor_segment_overrun)
DO_ERROR(10, "invalid TSS", invalid_TSS)
DO_ERROR(11, "segment not present", segment_not_present)
DO_ERROR(12, "stack segment", stack_segment)
DO_ERROR_NOCODE(16, "fpu error", coprocessor_error)
DO_ERROR(17, "alignment check", alignment_check)
DO_ERROR_NOCODE(19, "simd error", simd_coprocessor_error)

asmlinkage int do_int3(struct cpu_user_regs *regs)
{
    struct vcpu *v = current;
    struct trap_bounce *tb = &v->arch.trap_bounce;
    trap_info_t *ti;

    DEBUGGER_trap_entry(TRAP_int3, regs);

    if ( !GUEST_MODE(regs) )
    {
        DEBUGGER_trap_fatal(TRAP_int3, regs);
        show_registers(regs);
        panic("CPU%d FATAL TRAP: vector = 3 (Int3)\n", smp_processor_id());
    } 

    ti = &current->arch.guest_context.trap_ctxt[TRAP_int3];
    tb->flags = TBF_EXCEPTION;
    tb->cs    = ti->cs;
    tb->eip   = ti->address;
    if ( TI_GET_IF(ti) )
        tb->flags |= TBF_INTERRUPT;

    return 0;
}

asmlinkage int do_machine_check(struct cpu_user_regs *regs)
{
    fatal_trap(TRAP_machine_check, regs);
    return 0;
}

void propagate_page_fault(unsigned long addr, u16 error_code)
{
    trap_info_t *ti;
    struct vcpu *v = current;
    struct trap_bounce *tb = &v->arch.trap_bounce;

    ti = &v->arch.guest_context.trap_ctxt[TRAP_page_fault];
    tb->flags = TBF_EXCEPTION | TBF_EXCEPTION_ERRCODE | TBF_EXCEPTION_CR2;
    tb->cr2        = addr;
    tb->error_code = error_code;
    tb->cs         = ti->cs;
    tb->eip        = ti->address;
    if ( TI_GET_IF(ti) )
        tb->flags |= TBF_INTERRUPT;

    v->arch.guest_cr2 = addr;
}

static int handle_perdomain_mapping_fault(
    unsigned long offset, struct cpu_user_regs *regs)
{
    extern int map_ldt_shadow_page(unsigned int);

    struct vcpu *v = current;
    struct domain *d  = v->domain;
    int ret;

    /* Which vcpu's area did we fault in, and is it in the ldt sub-area? */
    unsigned int is_ldt_area = (offset >> (PDPT_VCPU_VA_SHIFT-1)) & 1;
    unsigned int vcpu_area   = (offset >> PDPT_VCPU_VA_SHIFT);

    /* Should never fault in another vcpu's area. */
    BUG_ON(vcpu_area != current->vcpu_id);

    /* Byte offset within the gdt/ldt sub-area. */
    offset &= (1UL << (PDPT_VCPU_VA_SHIFT-1)) - 1UL;

    if ( likely(is_ldt_area) )
    {
        /* LDT fault: Copy a mapping from the guest's LDT, if it is valid. */
        LOCK_BIGLOCK(d);
        ret = map_ldt_shadow_page(offset >> PAGE_SHIFT);
        UNLOCK_BIGLOCK(d);

        if ( unlikely(ret == 0) )
        {
            /* In hypervisor mode? Leave it to the #PF handler to fix up. */
            if ( !GUEST_MODE(regs) )
                return 0;
            /* In guest mode? Propagate #PF to guest, with adjusted %cr2. */
            propagate_page_fault(
                v->arch.guest_context.ldt_base + offset, regs->error_code);
        }
    }
    else
    {
        /* GDT fault: handle the fault as #GP(selector). */
        regs->error_code = (u16)offset & ~7;
        (void)do_general_protection(regs);
    }

    return EXCRET_fault_fixed;
}

asmlinkage int do_page_fault(struct cpu_user_regs *regs)
{
    unsigned long addr, fixup;
    struct vcpu *v = current;
    struct domain *d = v->domain;

    __asm__ __volatile__ ("mov %%cr2,%0" : "=r" (addr) : );

    DEBUGGER_trap_entry(TRAP_page_fault, regs);

    perfc_incrc(page_faults);

    if ( likely(VM_ASSIST(d, VMASST_TYPE_writable_pagetables) &&
                !shadow_mode_enabled(d)) )
    {
        LOCK_BIGLOCK(d);
        if ( unlikely(d->arch.ptwr[PTWR_PT_ACTIVE].l1va) &&
             unlikely((addr >> L2_PAGETABLE_SHIFT) ==
                      d->arch.ptwr[PTWR_PT_ACTIVE].l2_idx) )
        {
            ptwr_flush(d, PTWR_PT_ACTIVE);
            UNLOCK_BIGLOCK(d);
            return EXCRET_fault_fixed;
        }

<<<<<<< HEAD
        if ( (addr < HYPERVISOR_VIRT_START) &&
=======
        if ( (addr < PAGE_OFFSET) &&
             !VM86_MODE(regs) && ((regs->cs & 3) == 1) && /* ring 1 */
>>>>>>> f88b78b9
             ((regs->error_code & 3) == 3) && /* write-protection fault */
             ptwr_do_page_fault(d, addr) )
        {
            UNLOCK_BIGLOCK(d);
            return EXCRET_fault_fixed;
        }
        UNLOCK_BIGLOCK(d);
    }

    if ( unlikely(shadow_mode_enabled(d)) &&
         ((addr < HYPERVISOR_VIRT_START) ||
          (shadow_mode_external(d) && GUEST_CONTEXT(v, regs))) &&
         shadow_fault(addr, regs) )
        return EXCRET_fault_fixed;

    if ( unlikely(addr >= PERDOMAIN_VIRT_START) &&
         unlikely(addr < PERDOMAIN_VIRT_END) &&
         handle_perdomain_mapping_fault(addr - PERDOMAIN_VIRT_START, regs) )
        return EXCRET_fault_fixed;

    if ( !GUEST_MODE(regs) )
        goto xen_fault;

    propagate_page_fault(addr, regs->error_code);
    return 0; 

 xen_fault:

    if ( likely((fixup = search_exception_table(regs->eip)) != 0) )
    {
        perfc_incrc(copy_user_faults);
        if ( !shadow_mode_enabled(d) )
            DPRINTK("Page fault: %p -> %p\n", _p(regs->eip), _p(fixup));
        regs->eip = fixup;
        return 0;
    }

    DEBUGGER_trap_fatal(TRAP_page_fault, regs);

    show_registers(regs);
    show_page_walk(addr);
    panic("CPU%d FATAL PAGE FAULT\n"
          "[error_code=%04x]\n"
          "Faulting linear address: %p\n",
          smp_processor_id(), regs->error_code, addr);
    return 0;
}

long do_fpu_taskswitch(int set)
{
    struct vcpu *v = current;

    if ( set )
    {
        set_bit(_VCPUF_guest_stts, &v->vcpu_flags);
        stts();
    }
    else
    {
        clear_bit(_VCPUF_guest_stts, &v->vcpu_flags);
        if ( test_bit(_VCPUF_fpu_dirtied, &v->vcpu_flags) )
            clts();
    }

    return 0;
}

/* Has the guest requested sufficient permission for this I/O access? */
static inline int guest_io_okay(
    unsigned int port, unsigned int bytes,
    struct vcpu *v, struct cpu_user_regs *regs)
{
    u16 x;
#if defined(__x86_64__)
    /* If in user mode, switch to kernel mode just to read I/O bitmap. */
    extern void toggle_guest_mode(struct vcpu *);
    int user_mode = !(v->arch.flags & TF_kernel_mode);
#define TOGGLE_MODE() if ( user_mode ) toggle_guest_mode(v)
#elif defined(__i386__)
#define TOGGLE_MODE() ((void)0)
#endif

    if ( v->arch.iopl >= (KERNEL_MODE(v, regs) ? 1 : 3) )
        return 1;

    if ( v->arch.iobmp_limit > (port + bytes) )
    {
        TOGGLE_MODE();
        __get_user(x, (u16 *)(v->arch.iobmp+(port>>3)));
        TOGGLE_MODE();
        if ( (x & (((1<<bytes)-1) << (port&7))) == 0 )
            return 1;
    }

    return 0;
}

/* Has the administrator granted sufficient permission for this I/O access? */
static inline int admin_io_okay(
    unsigned int port, unsigned int bytes,
    struct vcpu *v, struct cpu_user_regs *regs)
{
    struct domain *d = v->domain;
    u16 x;

    if ( d->arch.iobmp_mask != NULL )
    {
        x = *(u16 *)(d->arch.iobmp_mask + (port >> 3));
        if ( (x & (((1<<bytes)-1) << (port&7))) == 0 )
            return 1;
    }

    return 0;
}

/* Check admin limits. Silently fail the access if it is disallowed. */
#define inb_user(_p, _d, _r) (admin_io_okay(_p, 1, _d, _r) ? inb(_p) : ~0)
#define inw_user(_p, _d, _r) (admin_io_okay(_p, 2, _d, _r) ? inw(_p) : ~0)
#define inl_user(_p, _d, _r) (admin_io_okay(_p, 4, _d, _r) ? inl(_p) : ~0)
#define outb_user(_v, _p, _d, _r) \
    (admin_io_okay(_p, 1, _d, _r) ? outb(_v, _p) : ((void)0))
#define outw_user(_v, _p, _d, _r) \
    (admin_io_okay(_p, 2, _d, _r) ? outw(_v, _p) : ((void)0))
#define outl_user(_v, _p, _d, _r) \
    (admin_io_okay(_p, 4, _d, _r) ? outl(_v, _p) : ((void)0))

/* Propagate a fault back to the guest kernel. */
#define USER_READ_FAULT  4 /* user mode, read fault */
#define USER_WRITE_FAULT 6 /* user mode, write fault */
#define PAGE_FAULT(_faultaddr, _errcode)        \
({  propagate_page_fault(_faultaddr, _errcode); \
    return EXCRET_fault_fixed;                  \
})

/* Isntruction fetch with error handling. */
#define insn_fetch(_type, _size, _ptr)          \
({  unsigned long _x;                           \
    if ( get_user(_x, (_type *)eip) )           \
        PAGE_FAULT(eip, USER_READ_FAULT);       \
    eip += _size; (_type)_x; })

static int emulate_privileged_op(struct cpu_user_regs *regs)
{
    struct vcpu *v = current;
    unsigned long *reg, eip = regs->eip;
    u8 opcode, modrm_reg = 0, rep_prefix = 0;
    unsigned int port, i, op_bytes = 4, data;

    /* Legacy prefixes. */
    for ( i = 0; i < 8; i++ )
    {
        switch ( opcode = insn_fetch(u8, 1, eip) )
        {
        case 0x66: /* operand-size override */
            op_bytes ^= 6; /* switch between 2/4 bytes */
            break;
        case 0x67: /* address-size override */
        case 0x2e: /* CS override */
        case 0x3e: /* DS override */
        case 0x26: /* ES override */
        case 0x64: /* FS override */
        case 0x65: /* GS override */
        case 0x36: /* SS override */
        case 0xf0: /* LOCK */
        case 0xf2: /* REPNE/REPNZ */
            break;
        case 0xf3: /* REP/REPE/REPZ */
            rep_prefix = 1;
            break;
        default:
            goto done_prefixes;
        }
    }
 done_prefixes:

#ifdef __x86_64__
    /* REX prefix. */
    if ( (opcode & 0xf0) == 0x40 )
    {
        modrm_reg = (opcode & 4) << 1;  /* REX.R */
        /* REX.W, REX.B and REX.X do not need to be decoded. */
        opcode = insn_fetch(u8, 1, eip);
    }
#endif
    
    /* Input/Output String instructions. */
    if ( (opcode >= 0x6c) && (opcode <= 0x6f) )
    {
        if ( rep_prefix && (regs->ecx == 0) )
            goto done;

    continue_io_string:
        switch ( opcode )
        {
        case 0x6c: /* INSB */
            op_bytes = 1;
        case 0x6d: /* INSW/INSL */
            if ( !guest_io_okay((u16)regs->edx, op_bytes, v, regs) )
                goto fail;
            switch ( op_bytes )
            {
            case 1:
                data = (u8)inb_user((u16)regs->edx, v, regs);
                if ( put_user((u8)data, (u8 *)regs->edi) )
                    PAGE_FAULT(regs->edi, USER_WRITE_FAULT);
                break;
            case 2:
                data = (u16)inw_user((u16)regs->edx, v, regs);
                if ( put_user((u16)data, (u16 *)regs->edi) )
                    PAGE_FAULT(regs->edi, USER_WRITE_FAULT);
                break;
            case 4:
                data = (u32)inl_user((u16)regs->edx, v, regs);
                if ( put_user((u32)data, (u32 *)regs->edi) )
                    PAGE_FAULT(regs->edi, USER_WRITE_FAULT);
                break;
            }
            regs->edi += (regs->eflags & EF_DF) ? -op_bytes : op_bytes;
            break;

        case 0x6e: /* OUTSB */
            op_bytes = 1;
        case 0x6f: /* OUTSW/OUTSL */
            if ( !guest_io_okay((u16)regs->edx, op_bytes, v, regs) )
                goto fail;
            switch ( op_bytes )
            {
            case 1:
                if ( get_user(data, (u8 *)regs->esi) )
                    PAGE_FAULT(regs->esi, USER_READ_FAULT);
                outb_user((u8)data, (u16)regs->edx, v, regs);
                break;
            case 2:
                if ( get_user(data, (u16 *)regs->esi) )
                    PAGE_FAULT(regs->esi, USER_READ_FAULT);
                outw_user((u16)data, (u16)regs->edx, v, regs);
                break;
            case 4:
                if ( get_user(data, (u32 *)regs->esi) )
                    PAGE_FAULT(regs->esi, USER_READ_FAULT);
                outl_user((u32)data, (u16)regs->edx, v, regs);
                break;
            }
            regs->esi += (regs->eflags & EF_DF) ? -op_bytes : op_bytes;
            break;
        }

        if ( rep_prefix && (--regs->ecx != 0) )
        {
            if ( !hypercall_preempt_check() )
                goto continue_io_string;
            eip = regs->eip;
        }

        goto done;
    }

    /* I/O Port and Interrupt Flag instructions. */
    switch ( opcode )
    {
    case 0xe4: /* IN imm8,%al */
        op_bytes = 1;
    case 0xe5: /* IN imm8,%eax */
        port = insn_fetch(u8, 1, eip);
    exec_in:
        if ( !guest_io_okay(port, op_bytes, v, regs) )
            goto fail;
        switch ( op_bytes )
        {
        case 1:
            regs->eax &= ~0xffUL;
            regs->eax |= (u8)inb_user(port, v, regs);
            break;
        case 2:
            regs->eax &= ~0xffffUL;
            regs->eax |= (u16)inw_user(port, v, regs);
            break;
        case 4:
            regs->eax = (u32)inl_user(port, v, regs);
            break;
        }
        goto done;

    case 0xec: /* IN %dx,%al */
        op_bytes = 1;
    case 0xed: /* IN %dx,%eax */
        port = (u16)regs->edx;
        goto exec_in;

    case 0xe6: /* OUT %al,imm8 */
        op_bytes = 1;
    case 0xe7: /* OUT %eax,imm8 */
        port = insn_fetch(u8, 1, eip);
    exec_out:
        if ( !guest_io_okay(port, op_bytes, v, regs) )
            goto fail;
        switch ( op_bytes )
        {
        case 1:
            outb_user((u8)regs->eax, port, v, regs);
            break;
        case 2:
            outw_user((u16)regs->eax, port, v, regs);
            break;
        case 4:
            outl_user((u32)regs->eax, port, v, regs);
            break;
        }
        goto done;

    case 0xee: /* OUT %al,%dx */
        op_bytes = 1;
    case 0xef: /* OUT %eax,%dx */
        port = (u16)regs->edx;
        goto exec_out;

    case 0xfa: /* CLI */
    case 0xfb: /* STI */
        if ( v->arch.iopl < (KERNEL_MODE(v, regs) ? 1 : 3) )
            goto fail;
        /*
         * This is just too dangerous to allow, in my opinion. Consider if the
         * caller then tries to reenable interrupts using POPF: we can't trap
         * that and we'll end up with hard-to-debug lockups. Fast & loose will
         * do for us. :-)
         */
        /*v->vcpu_info->evtchn_upcall_mask = (opcode == 0xfa);*/
        goto done;

    case 0x0f: /* Two-byte opcode */
        break;

    default:
        goto fail;
    }

    /* Remaining instructions only emulated from guest kernel. */
    if ( !KERNEL_MODE(v, regs) )
        goto fail;

    /* Privileged (ring 0) instructions. */
    opcode = insn_fetch(u8, 1, eip);
    switch ( opcode )
    {
    case 0x06: /* CLTS */
        (void)do_fpu_taskswitch(0);
        break;

    case 0x09: /* WBINVD */
        /* Ignore the instruction if unprivileged. */
        if ( !IS_CAPABLE_PHYSDEV(v->domain) )
            DPRINTK("Non-physdev domain attempted WBINVD.\n");
        else
            wbinvd();
        break;

    case 0x20: /* MOV CR?,<reg> */
        opcode = insn_fetch(u8, 1, eip);
        if ( (opcode & 0xc0) != 0xc0 )
            goto fail;
        modrm_reg |= opcode & 7;
        reg = decode_register(modrm_reg, regs, 0);
        switch ( (opcode >> 3) & 7 )
        {
        case 0: /* Read CR0 */
            *reg = 
                (read_cr0() & ~X86_CR0_TS) | 
                (test_bit(_VCPUF_guest_stts, &v->vcpu_flags) ? X86_CR0_TS:0);
            break;

        case 2: /* Read CR2 */
            *reg = v->arch.guest_cr2;
            break;
            
        case 3: /* Read CR3 */
            *reg = pagetable_get_paddr(v->arch.guest_table);
            break;

        default:
            goto fail;
        }
        break;

    case 0x22: /* MOV <reg>,CR? */
        opcode = insn_fetch(u8, 1, eip);
        if ( (opcode & 0xc0) != 0xc0 )
            goto fail;
        modrm_reg |= opcode & 7;
        reg = decode_register(modrm_reg, regs, 0);
        switch ( (opcode >> 3) & 7 )
        {
        case 0: /* Write CR0 */
            (void)do_fpu_taskswitch(!!(*reg & X86_CR0_TS));
            break;

        case 2: /* Write CR2 */
            v->arch.guest_cr2 = *reg;
            break;
            
        case 3: /* Write CR3 */
            LOCK_BIGLOCK(v->domain);
            (void)new_guest_cr3(*reg);
            UNLOCK_BIGLOCK(v->domain);
            break;

        default:
            goto fail;
        }
        break;

    case 0x30: /* WRMSR */
        /* Ignore the instruction if unprivileged. */
        if ( !IS_PRIV(v->domain) )
            DPRINTK("Non-priv domain attempted WRMSR(%p,%08lx,%08lx).\n",
                    _p(regs->ecx), (long)regs->eax, (long)regs->edx);
        else if ( wrmsr_user(regs->ecx, regs->eax, regs->edx) )
            goto fail;
        break;

    case 0x32: /* RDMSR */
        if ( !IS_PRIV(v->domain) )
            DPRINTK("Non-priv domain attempted RDMSR(%p,%08lx,%08lx).\n",
                    _p(regs->ecx), (long)regs->eax, (long)regs->edx);
        /* Everyone can read the MSR space. */
        if ( rdmsr_user(regs->ecx, regs->eax, regs->edx) )
            goto fail;
        break;

    default:
        goto fail;
    }

 done:
    regs->eip = eip;
    return EXCRET_fault_fixed;

 fail:
    return 0;
}

asmlinkage int do_general_protection(struct cpu_user_regs *regs)
{
    struct vcpu *v = current;
    struct trap_bounce *tb = &v->arch.trap_bounce;
    trap_info_t *ti;
    unsigned long fixup;

    DEBUGGER_trap_entry(TRAP_gp_fault, regs);

    if ( regs->error_code & 1 )
        goto hardware_gp;

    if ( !GUEST_MODE(regs) )
        goto gp_in_kernel;

    /*
     * Cunning trick to allow arbitrary "INT n" handling.
     * 
     * We set DPL == 0 on all vectors in the IDT. This prevents any INT <n>
     * instruction from trapping to the appropriate vector, when that might not
     * be expected by Xen or the guest OS. For example, that entry might be for
     * a fault handler (unlike traps, faults don't increment EIP), or might
     * expect an error code on the stack (which a software trap never
     * provides), or might be a hardware interrupt handler that doesn't like
     * being called spuriously.
     * 
     * Instead, a GPF occurs with the faulting IDT vector in the error code.
     * Bit 1 is set to indicate that an IDT entry caused the fault. Bit 0 is 
     * clear to indicate that it's a software fault, not hardware.
     * 
     * NOTE: Vectors 3 and 4 are dealt with from their own handler. This is
     * okay because they can only be triggered by an explicit DPL-checked
     * instruction. The DPL specified by the guest OS for these vectors is NOT
     * CHECKED!!
     */
    if ( (regs->error_code & 3) == 2 )
    {
        /* This fault must be due to <INT n> instruction. */
        ti = &current->arch.guest_context.trap_ctxt[regs->error_code>>3];
        if ( PERMIT_SOFTINT(TI_GET_DPL(ti), v, regs) )
        {
            tb->flags = TBF_EXCEPTION;
            regs->eip += 2;
            goto finish_propagation;
        }
    }

    /* Emulate some simple privileged and I/O instructions. */
    if ( (regs->error_code == 0) &&
         emulate_privileged_op(regs) )
        return 0;

#if defined(__i386__)
    if ( VM_ASSIST(v->domain, VMASST_TYPE_4gb_segments) && 
         (regs->error_code == 0) && 
         gpf_emulate_4gb(regs) )
        return 0;
#endif

    /* Pass on GPF as is. */
    ti = &current->arch.guest_context.trap_ctxt[TRAP_gp_fault];
    tb->flags      = TBF_EXCEPTION | TBF_EXCEPTION_ERRCODE;
    tb->error_code = regs->error_code;
 finish_propagation:
    tb->cs         = ti->cs;
    tb->eip        = ti->address;
    if ( TI_GET_IF(ti) )
        tb->flags |= TBF_INTERRUPT;
    return 0;

 gp_in_kernel:

    if ( likely((fixup = search_exception_table(regs->eip)) != 0) )
    {
        DPRINTK("GPF (%04x): %p -> %p\n",
                regs->error_code, _p(regs->eip), _p(fixup));
        regs->eip = fixup;
        return 0;
    }

    DEBUGGER_trap_fatal(TRAP_gp_fault, regs);

 hardware_gp:
    show_registers(regs);
    panic("CPU%d GENERAL PROTECTION FAULT\n[error_code=%04x]\n",
          smp_processor_id(), regs->error_code);
    return 0;
}

unsigned long nmi_softirq_reason;
static void nmi_softirq(void)
{
    if ( dom0 == NULL )
        return;

    if ( test_and_clear_bit(0, &nmi_softirq_reason) )
        send_guest_virq(dom0->vcpu[0], VIRQ_PARITY_ERR);

    if ( test_and_clear_bit(1, &nmi_softirq_reason) )
        send_guest_virq(dom0->vcpu[0], VIRQ_IO_ERR);
}

asmlinkage void mem_parity_error(struct cpu_user_regs *regs)
{
    /* Clear and disable the parity-error line. */
    outb((inb(0x61)&15)|4,0x61);

    switch ( opt_nmi[0] )
    {
    case 'd': /* 'dom0' */
        set_bit(0, &nmi_softirq_reason);
        raise_softirq(NMI_SOFTIRQ);
    case 'i': /* 'ignore' */
        break;
    default:  /* 'fatal' */
        console_force_unlock();
        printk("\n\nNMI - MEMORY ERROR\n");
        fatal_trap(TRAP_nmi, regs);
    }
}

asmlinkage void io_check_error(struct cpu_user_regs *regs)
{
    /* Clear and disable the I/O-error line. */
    outb((inb(0x61)&15)|8,0x61);

    switch ( opt_nmi[0] )
    {
    case 'd': /* 'dom0' */
        set_bit(0, &nmi_softirq_reason);
        raise_softirq(NMI_SOFTIRQ);
    case 'i': /* 'ignore' */
        break;
    default:  /* 'fatal' */
        console_force_unlock();
        printk("\n\nNMI - I/O ERROR\n");
        fatal_trap(TRAP_nmi, regs);
    }
}

static void unknown_nmi_error(unsigned char reason)
{
    printk("Uhhuh. NMI received for unknown reason %02x.\n", reason);
    printk("Dazed and confused, but trying to continue\n");
    printk("Do you have a strange power saving mode enabled?\n");
}

asmlinkage void do_nmi(struct cpu_user_regs *regs, unsigned long reason)
{
    ++nmi_count(smp_processor_id());

    if ( nmi_watchdog )
        nmi_watchdog_tick(regs);

    if ( reason & 0x80 )
        mem_parity_error(regs);
    else if ( reason & 0x40 )
        io_check_error(regs);
    else if ( !nmi_watchdog )
        unknown_nmi_error((unsigned char)(reason&0xff));
}

asmlinkage int math_state_restore(struct cpu_user_regs *regs)
{
    /* Prevent recursion. */
    clts();

    setup_fpu(current);

    if ( test_and_clear_bit(_VCPUF_guest_stts, &current->vcpu_flags) )
    {
        struct trap_bounce *tb = &current->arch.trap_bounce;
        tb->flags = TBF_EXCEPTION;
        tb->cs    = current->arch.guest_context.trap_ctxt[7].cs;
        tb->eip   = current->arch.guest_context.trap_ctxt[7].address;
    }

    return EXCRET_fault_fixed;
}

asmlinkage int do_debug(struct cpu_user_regs *regs)
{
    unsigned long condition;
    struct vcpu *v = current;
    struct trap_bounce *tb = &v->arch.trap_bounce;

    __asm__ __volatile__("mov %%db6,%0" : "=r" (condition));

    /* Mask out spurious debug traps due to lazy DR7 setting */
    if ( (condition & (DR_TRAP0|DR_TRAP1|DR_TRAP2|DR_TRAP3)) &&
         (v->arch.guest_context.debugreg[7] == 0) )
    {
        __asm__("mov %0,%%db7" : : "r" (0UL));
        goto out;
    }

    DEBUGGER_trap_entry(TRAP_debug, regs);

    if ( !GUEST_MODE(regs) )
    {
        /* Clear TF just for absolute sanity. */
        regs->eflags &= ~EF_TF;
        /*
         * We ignore watchpoints when they trigger within Xen. This may happen
         * when a buffer is passed to us which previously had a watchpoint set
         * on it. No need to bump EIP; the only faulting trap is an instruction
         * breakpoint, which can't happen to us.
         */
        goto out;
    } 

    /* Save debug status register where guest OS can peek at it */
    v->arch.guest_context.debugreg[6] = condition;

    tb->flags = TBF_EXCEPTION;
    tb->cs    = v->arch.guest_context.trap_ctxt[TRAP_debug].cs;
    tb->eip   = v->arch.guest_context.trap_ctxt[TRAP_debug].address;

 out:
    return EXCRET_not_a_fault;
}

asmlinkage int do_spurious_interrupt_bug(struct cpu_user_regs *regs)
{
    return EXCRET_not_a_fault;
}

void set_intr_gate(unsigned int n, void *addr)
{
#ifdef __i386__
    int i;
    /* Keep secondary tables in sync with IRQ updates. */
    for ( i = 1; i < NR_CPUS; i++ )
        if ( idt_tables[i] != NULL )
            _set_gate(&idt_tables[i][n], 14, 0, addr);
#endif
    _set_gate(&idt_table[n], 14, 0, addr);
}

void set_system_gate(unsigned int n, void *addr)
{
    _set_gate(idt_table+n,14,3,addr);
}

void set_task_gate(unsigned int n, unsigned int sel)
{
    idt_table[n].a = sel << 16;
    idt_table[n].b = 0x8500;
}

void set_tss_desc(unsigned int n, void *addr)
{
    _set_tssldt_desc(
        gdt_table + __TSS(n) - FIRST_RESERVED_GDT_ENTRY,
        (unsigned long)addr,
        offsetof(struct tss_struct, __cacheline_filler) - 1,
        9);
}

void __init trap_init(void)
{
    extern void percpu_traps_init(void);
    extern void cpu_init(void);

    /*
     * Note that interrupt gates are always used, rather than trap gates. We 
     * must have interrupts disabled until DS/ES/FS/GS are saved because the 
     * first activation must have the "bad" value(s) for these registers and 
     * we may lose them if another activation is installed before they are 
     * saved. The page-fault handler also needs interrupts disabled until %cr2 
     * has been read and saved on the stack.
     */
    set_intr_gate(TRAP_divide_error,&divide_error);
    set_intr_gate(TRAP_debug,&debug);
    set_intr_gate(TRAP_nmi,&nmi);
    set_system_gate(TRAP_int3,&int3);         /* usable from all privileges */
    set_system_gate(TRAP_overflow,&overflow); /* usable from all privileges */
    set_intr_gate(TRAP_bounds,&bounds);
    set_intr_gate(TRAP_invalid_op,&invalid_op);
    set_intr_gate(TRAP_no_device,&device_not_available);
    set_intr_gate(TRAP_copro_seg,&coprocessor_segment_overrun);
    set_intr_gate(TRAP_invalid_tss,&invalid_TSS);
    set_intr_gate(TRAP_no_segment,&segment_not_present);
    set_intr_gate(TRAP_stack_error,&stack_segment);
    set_intr_gate(TRAP_gp_fault,&general_protection);
    set_intr_gate(TRAP_page_fault,&page_fault);
    set_intr_gate(TRAP_spurious_int,&spurious_interrupt_bug);
    set_intr_gate(TRAP_copro_error,&coprocessor_error);
    set_intr_gate(TRAP_alignment_check,&alignment_check);
    set_intr_gate(TRAP_machine_check,&machine_check);
    set_intr_gate(TRAP_simd_error,&simd_coprocessor_error);

    percpu_traps_init();

    cpu_init();

    open_softirq(NMI_SOFTIRQ, nmi_softirq);
}


long do_set_trap_table(trap_info_t *traps)
{
    trap_info_t cur;
    trap_info_t *dst = current->arch.guest_context.trap_ctxt;
    long rc = 0;

    LOCK_BIGLOCK(current->domain);

    for ( ; ; )
    {
        if ( hypercall_preempt_check() )
        {
            rc = hypercall1_create_continuation(
                __HYPERVISOR_set_trap_table, traps);
            break;
        }

        if ( copy_from_user(&cur, traps, sizeof(cur)) ) 
        {
            rc = -EFAULT;
            break;
        }

        if ( cur.address == 0 )
            break;

        if ( !VALID_CODESEL(cur.cs) )
        {
            rc = -EPERM;
            break;
        }

        memcpy(&dst[cur.vector], &cur, sizeof(cur));

        if ( cur.vector == 0x80 )
            init_int80_direct_trap(current);

        traps++;
    }

    UNLOCK_BIGLOCK(current->domain);

    return rc;
}


long set_debugreg(struct vcpu *p, int reg, unsigned long value)
{
    int i;

    switch ( reg )
    {
    case 0: 
        if ( !access_ok(value, sizeof(long)) )
            return -EPERM;
        if ( p == current ) 
            __asm__ ( "mov %0, %%db0" : : "r" (value) );
        break;
    case 1: 
        if ( !access_ok(value, sizeof(long)) )
            return -EPERM;
        if ( p == current ) 
            __asm__ ( "mov %0, %%db1" : : "r" (value) );
        break;
    case 2: 
        if ( !access_ok(value, sizeof(long)) )
            return -EPERM;
        if ( p == current ) 
            __asm__ ( "mov %0, %%db2" : : "r" (value) );
        break;
    case 3:
        if ( !access_ok(value, sizeof(long)) )
            return -EPERM;
        if ( p == current ) 
            __asm__ ( "mov %0, %%db3" : : "r" (value) );
        break;
    case 6:
        /*
         * DR6: Bits 4-11,16-31 reserved (set to 1).
         *      Bit 12 reserved (set to 0).
         */
        value &= 0xffffefff; /* reserved bits => 0 */
        value |= 0xffff0ff0; /* reserved bits => 1 */
        if ( p == current ) 
            __asm__ ( "mov %0, %%db6" : : "r" (value) );
        break;
    case 7:
        /*
         * DR7: Bit 10 reserved (set to 1).
         *      Bits 11-12,14-15 reserved (set to 0).
         * Privileged bits:
         *      GD (bit 13): must be 0.
         *      R/Wn (bits 16-17,20-21,24-25,28-29): mustn't be 10.
         *      LENn (bits 18-19,22-23,26-27,30-31): mustn't be 10.
         */
        /* DR7 == 0 => debugging disabled for this domain. */
        if ( value != 0 )
        {
            value &= 0xffff27ff; /* reserved bits => 0 */
            value |= 0x00000400; /* reserved bits => 1 */
            if ( (value & (1<<13)) != 0 ) return -EPERM;
            for ( i = 0; i < 16; i += 2 )
                if ( ((value >> (i+16)) & 3) == 2 ) return -EPERM;
        }
        if ( p == current ) 
            __asm__ ( "mov %0, %%db7" : : "r" (value) );
        break;
    default:
        return -EINVAL;
    }

    p->arch.guest_context.debugreg[reg] = value;
    return 0;
}

long do_set_debugreg(int reg, unsigned long value)
{
    return set_debugreg(current, reg, value);
}

unsigned long do_get_debugreg(int reg)
{
    if ( (reg < 0) || (reg > 7) ) return -EINVAL;
    return current->arch.guest_context.debugreg[reg];
}

/*
 * Local variables:
 * mode: C
 * c-set-style: "BSD"
 * c-basic-offset: 4
 * tab-width: 4
 * indent-tabs-mode: nil
 * End:
 */<|MERGE_RESOLUTION|>--- conflicted
+++ resolved
@@ -422,12 +422,8 @@
             return EXCRET_fault_fixed;
         }
 
-<<<<<<< HEAD
         if ( (addr < HYPERVISOR_VIRT_START) &&
-=======
-        if ( (addr < PAGE_OFFSET) &&
-             !VM86_MODE(regs) && ((regs->cs & 3) == 1) && /* ring 1 */
->>>>>>> f88b78b9
+             KERNEL_MODE(v, regs) &&
              ((regs->error_code & 3) == 3) && /* write-protection fault */
              ptwr_do_page_fault(d, addr) )
         {
