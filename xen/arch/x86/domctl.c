--- conflicted
+++ resolved
@@ -326,10 +326,6 @@
     }
     break;
 
-<<<<<<< HEAD
-
-=======
->>>>>>> 113ec86d
     case XEN_DOMCTL_gethvmcontext:
     { 
         struct hvm_domain_context *c;
