--- conflicted
+++ resolved
@@ -282,7 +282,6 @@
         log.debug("apic           = %d", self.apic)
 
         self.register_shutdown_watch()
-        self.register_reboot_feature_watch()
 
         return xc.hvm_build(domid          = self.vm.getDomid(),
                             image          = self.kernel,
@@ -417,10 +416,6 @@
 
     def destroy(self):
         self.unregister_shutdown_watch();
-<<<<<<< HEAD
-        self.unregister_reboot_feature_watch();
-=======
->>>>>>> ad0cc561
         if not self.pid:
             return
         os.kill(self.pid, signal.SIGKILL)
@@ -462,39 +457,6 @@
                 vm.refreshShutdown(vm.info)
 
         return 1 # Keep watching
-
-    def register_reboot_feature_watch(self):
-        """ add xen store watch on control/feature-reboot """
-        self.rebootFeatureWatch = xswatch(self.vm.dompath + "/control/feature-reboot", \
-                                         self.hvm_reboot_feature)
-        log.debug("hvm reboot feature watch registered")
-
-    def unregister_reboot_feature_watch(self):
-        """Remove the watch on the control/feature-reboot, if any. Nothrow
-        guarantee."""
-
-        try:
-            if self.rebootFeatureWatch:
-                self.rebootFeatureWatch.unwatch()
-        except:
-            log.exception("Unwatching hvm reboot feature watch failed.")
-        self.rebootFeatureWatch = None
-        log.debug("hvm reboot feature watch unregistered")
-
-    def hvm_reboot_feature(self, _):
-        """ watch call back on node control/feature-reboot,
-            if node changed, this function will be called
-        """
-        xd = xen.xend.XendDomain.instance()
-        vm = xd.domain_lookup( self.vm.getDomid() )
-
-        status = vm.readDom('control/feature-reboot')
-        log.debug("hvm_reboot_feature fired, module status=%s", status)
-        if status == '1':
-            self.unregister_shutdown_watch()
-
-        return 1 # Keep watching
-
 
 class IA64_HVM_ImageHandler(HVMImageHandler):
 
