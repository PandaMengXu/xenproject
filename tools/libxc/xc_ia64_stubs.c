--- conflicted
+++ resolved
@@ -17,7 +17,6 @@
 }
 
 int xc_vmx_build(int xc_handle,
-<<<<<<< HEAD
                  uint32_t domid,
                  int memsize,
                  const char *image_name,
@@ -26,18 +25,6 @@
                  unsigned int vcpus,
                  unsigned int store_evtchn,
                  unsigned long *store_mfn)
-=======
-                   uint32_t domid,
-                   int memsize,
-                   const char *image_name,
-                   struct mem_map *mem_mapp,
-                   const char *ramdisk_name,
-                   const char *cmdline,
-                   unsigned int control_evtchn,
-                   unsigned int vcpus,
-                   unsigned int store_evtchn,
-                   unsigned long *store_mfn)
->>>>>>> 8b6e8053
 {
     PERROR("xc_vmx_build not implemented\n");
     return -1;
