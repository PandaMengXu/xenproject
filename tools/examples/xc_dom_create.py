--- conflicted
+++ resolved
@@ -249,11 +249,7 @@
 	sys.exit()
 
     if restore:
-<<<<<<< HEAD
         ret = eval('xc.%s_restore ( dom=id, state_file=state_file, progress=1)' % (builder_fn) )
-=======
-        ret = eval('xc.%s_restore ( dom=id, state_file=state_file, progress=1 )' % builder_fn )
->>>>>>> 3f48ce6e
         if ret < 0:
             print "Error restoring domain"
             print "Return code = " + str(ret)
@@ -261,11 +257,7 @@
             sys.exit()
     else:
 
-<<<<<<< HEAD
-        ret = eval('xc.%s_build ( dom=id, image=image, ramdisk=ramdisk, cmdline=cmdline, control_evtchn=cons_response["remote_port"], io_priv=%d )' % (builder_fn, io_priv) )
-=======
-        ret = eval('xc.%s_build ( dom=id, image=image, ramdisk=ramdisk, cmdline=cmdline, control_evtchn=xend_response["remote_port"] )' % builder_fn )
->>>>>>> 3f48ce6e
+        ret = eval('xc.%s_build ( dom=id, image=image, ramdisk=ramdisk, cmdline=cmdline, control_evtchn=cons_response["remote_port"] )' % builder_fn )
         if ret < 0:
             print "Error building Linux guest OS: "
             print "Return code = " + str(ret)
